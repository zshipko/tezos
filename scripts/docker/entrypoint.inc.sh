--- conflicted
+++ resolved
@@ -92,38 +92,6 @@
         if [ "$i" = "--help" ] ; then exit 0; fi
     done
 
-<<<<<<< HEAD
-    # Check if we have to reset the chain because the image we want to
-    # run has a incompatible version with the blockchain we have stored
-    # locally on disk
-
-    local image_version="$(cat "/usr/local/share/tezos/alphanet_version")"
-    echo "Current public chain: $image_version."
-    local local_data_version=""
-    if [ -f "$node_dir/alphanet_version" ]; then
-        local_data_version="$(cat "$node_dir/alphanet_version")"
-        echo "Local chain data: $local_data_version."
-    fi
-    if [ "$local_data_version" != "$image_version" ]; then
-        echo "Removing outdated chain data..."
-        if [ -f "$node_dir/identities.json" ]; then \
-            mv "$node_dir/identities.json" /tmp
-        fi
-        rm -rf "$node_dir/*"
-        rm -rf "$client_dir/blockss"
-        rm -rf "$client_dir/noncess"
-        rm -rf "$client_dir/endorsementss"
-        rm -rf "$client_dir/endorsed_levels"
-        if [ -f "/tmp/identities.json" ]; then \
-            mv /tmp/identities.json "$node_dir/"
-        fi
-        cp "/usr/local/share/tezos/alphanet_version" \
-           "$node_dir/alphanet_version"
-    fi
-
-
-=======
->>>>>>> 00b80698
     # Generate a new identity if not present
 
     if [ ! -f "$node_data_dir/identity.json" ]; then
