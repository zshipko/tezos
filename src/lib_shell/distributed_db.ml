(**************************************************************************)
(*                                                                        *)
(*    Copyright (c) 2014 - 2018.                                          *)
(*    Dynamic Ledger Solutions, Inc. <contact@tezos.com>                  *)
(*                                                                        *)
(*    All rights reserved. No warranty, explicit or implicit, provided.   *)
(*                                                                        *)
(**************************************************************************)

module Message = Distributed_db_message

type p2p = (Message.t, Peer_metadata.t, Connection_metadata.t) P2p.net
type connection = (Message.t, Peer_metadata.t, Connection_metadata.t) P2p.connection

type 'a request_param = {
  data: 'a ;
  active: unit -> P2p_peer.Set.t ;
  send: P2p_peer.Id.t -> Message.t -> unit ;
}

module Make_raw
    (Hash : sig
       type t
       val name : string
       val encoding : t Data_encoding.t
       val pp : Format.formatter -> t -> unit
     end)
    (Disk_table :
       Distributed_db_functors.DISK_TABLE with type key := Hash.t)
    (Memory_table :
       Distributed_db_functors.MEMORY_TABLE with type key := Hash.t)
    (Request_message : sig
       type param
       val max_length : int
       val forge : param -> Hash.t list -> Message.t
     end)
    (Precheck : Distributed_db_functors.PRECHECK
     with type key := Hash.t
      and type value := Disk_table.value) = struct

  module Request = struct
    type param = Request_message.param request_param
    let active { active } = active ()
    let rec send state gid keys =
      let first_keys, keys = List.split_n Request_message.max_length keys in
      state.send gid (Request_message.forge state.data first_keys) ;
      if keys <> [] then send state gid keys
  end

  module Scheduler =
    Distributed_db_functors.Make_request_scheduler
      (Hash) (Memory_table) (Request)
  module Table =
    Distributed_db_functors.Make_table
      (Hash) (Disk_table) (Memory_table) (Scheduler) (Precheck)

  type t = {
    scheduler: Scheduler.t ;
    table: Table.t ;
  }

  let create ?global_input request_param param =
    let scheduler = Scheduler.create request_param in
    let table = Table.create ?global_input scheduler param in
    { scheduler ; table }

  let shutdown { scheduler } =
    Scheduler.shutdown scheduler

end

module Fake_operation_storage = struct
  type store = State.Chain.t
  type value = Operation.t
  let known _ _ = Lwt.return_false
  let read _ _ = Lwt.return (Error_monad.error_exn Not_found)
  let read_opt _ _ = Lwt.return_none
  let read_exn _ _ = raise Not_found
end

module Raw_operation =
  Make_raw
    (Operation_hash)
    (Fake_operation_storage)
    (Operation_hash.Table)
    (struct
      type param = unit
      let max_length = 10
      let forge () keys = Message.Get_operations keys
    end)
    (struct
      type param = unit
      type notified_value = Operation.t
      let precheck _ _ v = Some v
    end)

module Block_header_storage = struct
  type store = State.Chain.t
  type value = Block_header.t
  let known = State.Block.known_valid
  let read chain_state h =
    State.Block.read chain_state h >>=? fun b ->
    return (State.Block.header b)
  let read_opt chain_state h =
    State.Block.read_opt chain_state h >>= fun b ->
    Lwt.return (Option.map ~f:State.Block.header b)
  let read_exn chain_state h =
    State.Block.read_exn chain_state h >>= fun b ->
    Lwt.return (State.Block.header b)
end

module Raw_block_header =
  Make_raw
    (Block_hash)
    (Block_header_storage)
    (Block_hash.Table)
    (struct
      type param = unit
      let max_length = 10
      let forge () keys = Message.Get_block_headers keys
    end)
    (struct
      type param = unit
      type notified_value = Block_header.t
      let precheck _ _ v = Some v
    end)

module Operation_hashes_storage = struct
  type store = State.Chain.t
  type value = Operation_hash.t list
  let known chain_state (h, _) = State.Block.known_valid chain_state h
  let read chain_state (h, i) =
    State.Block.read chain_state h >>=? fun b ->
    State.Block.operation_hashes b i >>= fun (ops, _) ->
    return ops
  let read_opt chain_state (h, i) =
    State.Block.read_opt chain_state h >>= function
    | None -> Lwt.return_none
    | Some b ->
        State.Block.operation_hashes b i >>= fun (ops, _) ->
        Lwt.return (Some ops)
  let read_exn chain_state (h, i) =
    State.Block.read_exn chain_state h >>= fun b ->
    State.Block.operation_hashes b i >>= fun (ops, _) ->
    Lwt.return ops
end

module Operations_table =
  Hashtbl.Make(struct
    type t = Block_hash.t * int
    let hash = Hashtbl.hash
    let equal (b1, i1) (b2, i2) =
      Block_hash.equal b1 b2 && i1 = i2
  end)

module Raw_operation_hashes = struct

  include
    Make_raw
      (struct
        type t = Block_hash.t * int
        let name = "operation_hashes"
        let pp ppf (h, n) = Format.fprintf ppf "%a:%d" Block_hash.pp h n
        let encoding =
          let open Data_encoding in
          obj2 (req "block" Block_hash.encoding) (req "index" uint16)
      end)
      (Operation_hashes_storage)
      (Operations_table)
      (struct
        type param = unit
        let max_length = 10
        let forge () keys =
          Message.Get_operation_hashes_for_blocks keys
      end)
      (struct
        type param = Operation_list_list_hash.t
        type notified_value =
          Operation_hash.t list * Operation_list_list_hash.path
        let precheck (_block, expected_ofs) expected_hash (ops, path) =
          let received_hash, received_ofs =
            Operation_list_list_hash.check_path path
              (Operation_list_hash.compute ops) in
          if
            received_ofs = expected_ofs &&
            Operation_list_list_hash.compare expected_hash received_hash = 0
          then
            Some ops
          else
            None
      end)

  let inject_all table hash operations =
    Lwt_list.mapi_p
      (fun i ops -> Table.inject table (hash, i) ops)
      operations >>= Lwt_list.for_all_s (fun x -> Lwt.return x)

  let read_all table hash n =
    map_p (fun i -> Table.read table (hash, i)) (0 -- (n-1))

  let clear_all table hash n =
    List.iter (fun i -> Table.clear_or_cancel table (hash, i)) (0 -- (n-1))

end

module Operations_storage = struct
  type store = State.Chain.t
  type value = Operation.t list
  let known chain_state (h, _) = State.Block.known_valid chain_state h
  let read chain_state (h, i) =
    State.Block.read chain_state h >>=? fun b ->
    State.Block.operations b i >>= fun (ops, _) ->
    return ops
  let read_opt chain_state (h, i) =
    State.Block.read_opt chain_state h >>= function
    | None -> Lwt.return_none
    | Some b ->
        State.Block.operations b i >>= fun (ops, _) ->
        Lwt.return (Some ops)
  let read_exn chain_state (h, i) =
    State.Block.read_exn chain_state h >>= fun b ->
    State.Block.operations b i >>= fun (ops, _) ->
    Lwt.return ops
end

module Raw_operations = struct
  include
    Make_raw
      (struct
        type t = Block_hash.t * int
        let name = "operations"
        let pp ppf (h, n) = Format.fprintf ppf "%a:%d" Block_hash.pp h n
        let encoding =
          let open Data_encoding in
          obj2 (req "block" Block_hash.encoding) (req "index" uint16)
      end)
      (Operations_storage)
      (Operations_table)
      (struct
        type param = unit
        let max_length = 10
        let forge () keys =
          Message.Get_operations_for_blocks keys
      end)
      (struct
        type param = Operation_list_list_hash.t
        type notified_value = Operation.t list * Operation_list_list_hash.path
        let precheck (_block, expected_ofs) expected_hash (ops, path) =
          let received_hash, received_ofs =
            Operation_list_list_hash.check_path path
              (Operation_list_hash.compute
                 (List.map Operation.hash ops)) in
          if
            received_ofs = expected_ofs &&
            Operation_list_list_hash.compare expected_hash received_hash = 0
          then
            Some ops
          else
            None
      end)

  let inject_all table hash operations =
    Lwt_list.mapi_p
      (fun i ops -> Table.inject table (hash, i) ops)
      operations >>= Lwt_list.for_all_s (fun x -> Lwt.return x)

  let read_all table hash n =
    map_p (fun i -> Table.read table (hash, i)) (0 -- (n-1))

  let clear_all table hash n =
    List.iter (fun i -> Table.clear_or_cancel table (hash, i)) (0 -- (n-1))

end

module Protocol_storage = struct
  type store = State.t
  type value = Protocol.t
  let known = State.Protocol.known
  let read = State.Protocol.read
  let read_opt = State.Protocol.read_opt
  let read_exn = State.Protocol.read_exn
end

module Raw_protocol =
  Make_raw
    (Protocol_hash)
    (Protocol_storage)
    (Protocol_hash.Table)
    (struct
      type param = unit
      let max_length = 10
      let forge () keys = Message.Get_protocols keys
    end)
    (struct
      type param = unit
      type notified_value = Protocol.t
      let precheck _ _ v = Some v
    end)

type callback = {
  notify_branch:
    P2p_peer.Id.t -> Block_locator.t -> unit ;
  notify_head:
    P2p_peer.Id.t -> Block_header.t -> Mempool.t -> unit ;
  disconnection: P2p_peer.Id.t -> unit ;
}

type db = {
  p2p: p2p ;
  p2p_readers: p2p_reader P2p_peer.Table.t ;
  disk: State.t ;
  active_chains: chain_db Chain_id.Table.t ;
  protocol_db: Raw_protocol.t ;
  block_input: (Block_hash.t * Block_header.t) Lwt_watcher.input ;
  operation_input: (Operation_hash.t * Operation.t) Lwt_watcher.input ;
}

and chain_db = {
  chain_state: State.Chain.t ;
  global_db: db ;
  operation_db: Raw_operation.t ;
  block_header_db: Raw_block_header.t ;
  operation_hashes_db: Raw_operation_hashes.t ;
  operations_db: Raw_operations.t ;
  mutable callback: callback ;
  active_peers: P2p_peer.Set.t ref ;
  active_connections: p2p_reader P2p_peer.Table.t ;
}

and p2p_reader = {
  gid: P2p_peer.Id.t ;
  conn: connection ;
  peer_active_chains: chain_db Chain_id.Table.t ;
  canceler: Lwt_canceler.t ;
  mutable worker: unit Lwt.t ;
}

let noop_callback = {
  notify_branch = begin fun _gid _locator -> () end ;
  notify_head =  begin fun _gid _block _ops -> () end ;
  disconnection = begin fun _gid -> () end ;
}

type t = db

let state { disk } = disk
let chain_state { chain_state } = chain_state
let db { global_db } = global_db

let my_peer_id chain_db = P2p.peer_id chain_db.global_db.p2p

let read_block_header { disk } h =
  State.read_block disk h >>= function
  | Some b ->
      Lwt.return_some (State.Block.chain_id b, State.Block.header b)
  | None ->
      Lwt.return_none

let find_pending_block_header { peer_active_chains } h  =
  Chain_id.Table.fold
    (fun _chain_id chain_db acc ->
       match acc with
       | Some _ -> acc
       | None when Raw_block_header.Table.pending
             chain_db.block_header_db.table h ->
           Some chain_db
       | None -> None)
    peer_active_chains
    None

let find_pending_operations { peer_active_chains } h i =
  Chain_id.Table.fold
    (fun _chain_id chain_db acc ->
       match acc with
       | Some _ -> acc
       | None when Raw_operations.Table.pending
             chain_db.operations_db.table (h, i) ->
           Some chain_db
       | None -> None)
    peer_active_chains
    None

let find_pending_operation_hashes { peer_active_chains } h i =
  Chain_id.Table.fold
    (fun _chain_id chain_db acc ->
       match acc with
       | Some _ -> acc
       | None when Raw_operation_hashes.Table.pending
             chain_db.operation_hashes_db.table (h, i) ->
           Some chain_db
       | None -> None)
    peer_active_chains
    None

let find_pending_operation { peer_active_chains } h =
  Chain_id.Table.fold
    (fun _chain_id chain_db acc ->
       match acc with
       | Some _ -> acc
       | None when Raw_operation.Table.pending
             chain_db.operation_db.table h ->
           Some chain_db
       | None -> None)
    peer_active_chains
    None

let read_operation { active_chains } h =
  Chain_id.Table.fold
    (fun chain_id chain_db acc ->
       acc >>= function
       | Some _ -> acc
       | None ->
           Raw_operation.Table.read_opt
             chain_db.operation_db.table h >>= function
           | None -> Lwt.return_none
           | Some bh -> Lwt.return_some (chain_id, bh))
    active_chains
    Lwt.return_none

module P2p_reader = struct

  let may_activate global_db state chain_id f =
    match Chain_id.Table.find state.peer_active_chains chain_id with
    | chain_db ->
        f chain_db
    | exception Not_found ->
        match Chain_id.Table.find global_db.active_chains chain_id with
        | chain_db ->
            chain_db.active_peers :=
              P2p_peer.Set.add state.gid !(chain_db.active_peers) ;
            P2p_peer.Table.add chain_db.active_connections
              state.gid state ;
            Chain_id.Table.add state.peer_active_chains chain_id chain_db ;
            f chain_db
        | exception Not_found ->
            (* TODO  decrease peer score. *)
            Lwt.return_unit

  let deactivate state chain_db =
    chain_db.callback.disconnection state.gid ;
    chain_db.active_peers :=
      P2p_peer.Set.remove state.gid !(chain_db.active_peers) ;
    P2p_peer.Table.remove chain_db.active_connections state.gid

  let may_handle state chain_id f =
    match Chain_id.Table.find state.peer_active_chains chain_id with
    | exception Not_found ->
        (* TODO decrease peer score *)
        Lwt.return_unit
    | chain_db ->
        f chain_db

  let may_handle_global global_db chain_id f =
    match Chain_id.Table.find global_db.active_chains chain_id with
    | exception Not_found ->
        Lwt.return_unit
    | chain_db ->
        f chain_db

  let handle_msg global_db state msg =

    let open Message in
    let module Logging =
      Logging.Make(struct let name = "node.distributed_db.p2p_reader" end) in
    let open Logging in

    lwt_debug "Read message from %a: %a"
      P2p_peer.Id.pp_short state.gid Message.pp_json msg >>= fun () ->

    match msg with

    | Get_current_branch chain_id ->
        may_handle_global global_db chain_id @@ fun chain_db ->
        if not (Chain_id.Table.mem state.peer_active_chains chain_id) then
          ignore
          @@ P2p.try_send global_db.p2p state.conn
          @@ Get_current_branch chain_id ;
        let seed = {
          Block_locator.receiver_id=state.gid;
          sender_id=(my_peer_id chain_db) } in
        (Chain.locator chain_db.chain_state seed) >>= fun locator ->
        ignore
        @@ P2p.try_send global_db.p2p state.conn
        @@ Current_branch (chain_id, locator) ;
        Lwt.return_unit

    | Current_branch (chain_id, locator) ->
        may_activate global_db state chain_id @@ fun chain_db ->
        let head, hist = (locator :> Block_header.t * Block_hash.t list) in
        Lwt_list.exists_p
          (State.Block.known_invalid chain_db.chain_state)
          (Block_header.hash head :: hist) >>= fun known_invalid ->
        if known_invalid then begin
<<<<<<< HEAD
          P2p.greylist_peer global_db.p2p state.gid;
          Lwt.return_unit (* TODO Kick *)
        end else if Time.(now () < head.shell.timestamp) then begin
=======
          (* TODO Kick *)
          P2p.greylist_peer global_db.p2p state.gid ;
          Lwt.return_unit
        end else if Time.(add (now ()) 15L < head.shell.timestamp) then begin
>>>>>>> aa1450d8
          (* TODO some penalty *)
          lwt_log_notice "Received future block %a from peer %a."
            Block_hash.pp_short (Block_header.hash head)
            P2p_peer.Id.pp_short state.gid >>= fun () ->
          Lwt.return_unit
        end else begin
          chain_db.callback.notify_branch state.gid locator ;
          Lwt.return_unit
        end

    | Deactivate chain_id ->
        may_handle state chain_id @@ fun chain_db ->
        deactivate state chain_db ;
        Chain_id.Table.remove state.peer_active_chains chain_id ;
        Lwt.return_unit

    | Get_current_head chain_id ->
        may_handle state chain_id @@ fun chain_db ->
        let { Connection_metadata.disable_mempool } =
          P2p.connection_remote_metadata chain_db.global_db.p2p state.conn in
        begin
          if disable_mempool then
            Chain.head chain_db.chain_state >>= fun head ->
            Lwt.return (State.Block.header head, Mempool.empty)
          else
            State.Current_mempool.get chain_db.chain_state
        end >>= fun (head, mempool) ->
        (* TODO bound the sent mempool size *)
        ignore
        @@ P2p.try_send global_db.p2p state.conn
        @@ Current_head (chain_id, head, mempool) ;
        Lwt.return_unit

    | Current_head (chain_id, header, mempool) ->
        may_handle state chain_id @@ fun chain_db ->
        let head = Block_header.hash header in
        State.Block.known_invalid chain_db.chain_state head >>= fun known_invalid ->
        let { Connection_metadata.disable_mempool } =
          P2p.connection_local_metadata chain_db.global_db.p2p state.conn in
        let known_invalid =
          known_invalid ||
          (disable_mempool && mempool <> Mempool.empty)
          (* A non-empty mempool was received while mempool is desactivated,
               so the message is ignored.
               This should probably warrant a reduction of the sender's score. *)
        in
        if known_invalid then begin
<<<<<<< HEAD
          (* Kickban *)
          P2p.greylist_peer global_db.p2p state.gid ;
          Lwt.return_unit (* TODO Kick *)
        end else if Time.(now () < header.shell.timestamp) then begin
=======
          (* TODO Kick *)
          P2p.greylist_peer global_db.p2p state.gid ;
          Lwt.return_unit
        end else if Time.(add (now ()) 15L < header.shell.timestamp) then begin
>>>>>>> aa1450d8
          (* TODO some penalty *)
          lwt_log_notice "Received future block %a from peer %a."
            Block_hash.pp_short head
            P2p_peer.Id.pp_short state.gid >>= fun () ->
          Lwt.return_unit
        end else begin
          chain_db.callback.notify_head state.gid header mempool ;
          Lwt.return_unit
        end

    | Get_block_headers hashes ->
        Lwt_list.iter_p
          (fun hash ->
             read_block_header global_db hash >>= function
             | None ->
                 (* TODO: Blame request of unadvertised blocks ? *)
                 Lwt.return_unit
             | Some (_chain_id, header) ->
                 ignore @@
                 P2p.try_send global_db.p2p state.conn (Block_header header) ;
                 Lwt.return_unit)
          hashes

    | Block_header block -> begin
        let hash = Block_header.hash block in
        match find_pending_block_header state hash with
        | None ->
            (* TODO some penalty. *)
            Lwt.return_unit
        | Some chain_db ->
            Raw_block_header.Table.notify
              chain_db.block_header_db.table state.gid hash block >>= fun () ->
            Lwt.return_unit
      end

    | Get_operations hashes ->
        Lwt_list.iter_p
          (fun hash ->
             read_operation global_db hash >>= function
             | None ->
                 (* TODO: Blame request of unadvertised operations ? *)
                 Lwt.return_unit
             | Some (_chain_id, op) ->
                 ignore @@
                 P2p.try_send global_db.p2p state.conn (Operation op) ;
                 Lwt.return_unit)
          hashes

    | Operation operation -> begin
        let hash = Operation.hash operation in
        match find_pending_operation state hash with
        | None ->
            (* TODO some penalty. *)
            Lwt.return_unit
        | Some chain_db ->
            Raw_operation.Table.notify
              chain_db.operation_db.table state.gid hash operation >>= fun () ->
            Lwt.return_unit
      end

    | Get_protocols hashes ->
        Lwt_list.iter_p
          (fun hash ->
             State.Protocol.read_opt global_db.disk hash >>= function
             | None ->
                 (* TODO: Blame request of unadvertised protocol ? *)
                 Lwt.return_unit
             | Some p ->
                 ignore @@
                 P2p.try_send global_db.p2p state.conn (Protocol p) ;
                 Lwt.return_unit)
          hashes

    | Protocol protocol ->
        let hash = Protocol.hash protocol in
        Raw_protocol.Table.notify
          global_db.protocol_db.table state.gid hash protocol >>= fun () ->
        Lwt.return_unit

    | Get_operation_hashes_for_blocks blocks ->
        Lwt_list.iter_p
          (fun (hash, ofs) ->
             State.read_block global_db.disk hash >>= function
             | None -> Lwt.return_unit
             | Some block ->
                 State.Block.operation_hashes
                   block ofs >>= fun (hashes, path) ->
                 ignore @@
                 P2p.try_send global_db.p2p state.conn @@
                 Operation_hashes_for_block (hash, ofs, hashes, path) ;
                 Lwt.return_unit)
          blocks

    | Operation_hashes_for_block (block, ofs, ops, path) -> begin
        match find_pending_operation_hashes state block ofs with
        | None ->
            (* TODO some penalty. *)
            Lwt.return_unit
        | Some chain_db ->
            Raw_operation_hashes.Table.notify
              chain_db.operation_hashes_db.table state.gid
              (block, ofs) (ops, path) >>= fun () ->
            Lwt.return_unit
      end

    | Get_operations_for_blocks blocks ->
        Lwt_list.iter_p
          (fun (hash, ofs) ->
             State.read_block global_db.disk hash >>= function
             | None -> Lwt.return_unit
             | Some block ->
                 State.Block.operations
                   block ofs >>= fun (ops, path) ->
                 ignore @@
                 P2p.try_send global_db.p2p state.conn @@
                 Operations_for_block (hash, ofs, ops, path) ;
                 Lwt.return_unit)
          blocks

    | Operations_for_block (block, ofs, ops, path) -> begin
        match find_pending_operations state block ofs with
        | None ->
            (* TODO some penalty. *)
            Lwt.return_unit
        | Some chain_db ->
            Raw_operations.Table.notify
              chain_db.operations_db.table state.gid
              (block, ofs) (ops, path) >>= fun () ->
            Lwt.return_unit
      end

  let rec worker_loop global_db state =
    protect ~canceler:state.canceler begin fun () ->
      P2p.recv global_db.p2p state.conn
    end >>= function
    | Ok msg ->
        handle_msg global_db state msg >>= fun () ->
        worker_loop global_db state
    | Error _ ->
        Chain_id.Table.iter
          (fun _ -> deactivate state)
          state.peer_active_chains ;
        P2p_peer.Table.remove global_db.p2p_readers state.gid ;
        Lwt.return_unit

  let run db gid conn =
    let canceler = Lwt_canceler.create () in
    let state = {
      conn ; gid ; canceler ;
      peer_active_chains = Chain_id.Table.create 17 ;
      worker = Lwt.return_unit ;
    } in
    Chain_id.Table.iter (fun chain_id _chain_db ->
        Lwt.async begin fun () ->
          P2p.send db.p2p conn (Get_current_branch chain_id)
        end)
      db.active_chains ;
    state.worker <-
      Lwt_utils.worker
        (Format.asprintf "db_network_reader.%a"
           P2p_peer.Id.pp_short gid)
        ~run:(fun () -> worker_loop db state)
        ~cancel:(fun () -> Lwt_canceler.cancel canceler) ;
    P2p_peer.Table.add db.p2p_readers gid state

  let shutdown s =
    Lwt_canceler.cancel s.canceler >>= fun () ->
    s.worker

end

let active_peer_ids p2p () =
  List.fold_left
    (fun acc conn ->
       let { P2p_connection.Info.peer_id } = P2p.connection_info p2p conn in
       P2p_peer.Set.add peer_id acc)
    P2p_peer.Set.empty
    (P2p.connections p2p)

let raw_try_send p2p peer_id msg =
  match P2p.find_connection p2p peer_id with
  | None -> ()
  | Some conn -> ignore (P2p.try_send p2p conn msg : bool)


let create disk p2p =
  let global_request =
    { data = () ;
      active = active_peer_ids p2p ;
      send = raw_try_send p2p ;
    } in
  let protocol_db = Raw_protocol.create global_request disk in
  let active_chains = Chain_id.Table.create 17 in
  let p2p_readers = P2p_peer.Table.create 17 in
  let block_input = Lwt_watcher.create_input () in
  let operation_input = Lwt_watcher.create_input () in
  let db =
    { p2p ; p2p_readers ; disk ;
      active_chains ; protocol_db ;
      block_input ; operation_input ;
    } in
  P2p.on_new_connection p2p (P2p_reader.run db) ;
  P2p.iter_connections p2p (P2p_reader.run db) ;
  db

let activate ({ p2p ; active_chains } as global_db) chain_state =
  let chain_id = State.Chain.id chain_state in
  match Chain_id.Table.find active_chains chain_id with
  | exception Not_found ->
      let active_peers = ref P2p_peer.Set.empty in
      let p2p_request =
        { data = () ;
          active = (fun () -> !active_peers) ;
          send = raw_try_send p2p ;
        } in
      let operation_db =
        Raw_operation.create
          ~global_input:global_db.operation_input p2p_request chain_state in
      let block_header_db =
        Raw_block_header.create
          ~global_input:global_db.block_input p2p_request chain_state in
      let operation_hashes_db =
        Raw_operation_hashes.create p2p_request chain_state in
      let operations_db =
        Raw_operations.create p2p_request chain_state in
      let chain = {
        global_db ; operation_db ; block_header_db ;
        operation_hashes_db ; operations_db ;
        chain_state ; callback = noop_callback ; active_peers ;
        active_connections = P2p_peer.Table.create 53 ;
      } in
      P2p.iter_connections p2p (fun _peer_id conn ->
          Lwt.async begin fun () ->
            P2p.send p2p conn (Get_current_branch chain_id)
          end) ;
      Chain_id.Table.add active_chains chain_id chain ;
      chain
  | chain ->
      chain

let set_callback chain_db callback =
  chain_db.callback <- callback

let deactivate chain_db =
  let { active_chains ; p2p } = chain_db.global_db in
  let chain_id = State.Chain.id chain_db.chain_state in
  Chain_id.Table.remove active_chains chain_id ;
  P2p_peer.Table.iter
    (fun _peer_id reader ->
       P2p_reader.deactivate reader chain_db  ;
       Lwt.async begin fun () ->
         P2p.send p2p reader.conn (Deactivate chain_id)
       end)
    chain_db.active_connections ;
  Raw_operation.shutdown chain_db.operation_db >>= fun () ->
  Raw_block_header.shutdown chain_db.block_header_db >>= fun () ->
  Lwt.return_unit >>= fun () ->
  Lwt.return_unit

let get_chain { active_chains } chain_id =
  try Some (Chain_id.Table.find active_chains chain_id)
  with Not_found -> None

let greylist { global_db = { p2p } } peer_id =
  Lwt.return (P2p.greylist_peer p2p peer_id)

let disconnect { global_db = { p2p } } peer_id =
  match P2p.find_connection p2p peer_id with
  | None -> Lwt.return_unit
  | Some conn -> P2p.disconnect p2p conn

let shutdown { p2p ; p2p_readers ; active_chains } =
  P2p_peer.Table.fold
    (fun _peer_id reader acc ->
       P2p_reader.shutdown reader >>= fun () -> acc)
    p2p_readers
    Lwt.return_unit >>= fun () ->
  Chain_id.Table.fold
    (fun _ chain_db acc ->
       Raw_operation.shutdown chain_db.operation_db >>= fun () ->
       Raw_block_header.shutdown chain_db.block_header_db >>= fun () ->
       acc)
    active_chains
    Lwt.return_unit >>= fun () ->
  P2p.shutdown p2p >>= fun () ->
  Lwt.return_unit

let clear_block chain_db hash n =
  Raw_operations.clear_all chain_db.operations_db.table hash n ;
  Raw_operation_hashes.clear_all chain_db.operation_hashes_db.table hash n ;
  Raw_block_header.Table.clear_or_cancel chain_db.block_header_db.table hash

let commit_block chain_db hash
    header header_data operations operations_data result =
  assert (Block_hash.equal hash (Block_header.hash header)) ;
  assert (List.length operations = header.shell.validation_passes) ;
  State.Block.store chain_db.chain_state
    header header_data operations operations_data result >>=? fun res ->
  clear_block chain_db hash header.shell.validation_passes ;
  return res

let commit_invalid_block chain_db hash header errors =
  assert (Block_hash.equal hash (Block_header.hash header)) ;
  State.Block.store_invalid chain_db.chain_state header errors >>=? fun res ->
  clear_block chain_db hash header.shell.validation_passes ;
  return res

let inject_operation chain_db h op =
  assert (Operation_hash.equal h (Operation.hash op)) ;
  Raw_operation.Table.inject chain_db.operation_db.table h op

let commit_protocol db h p =
  State.Protocol.store db.disk p >>= fun res ->
  Raw_protocol.Table.clear_or_cancel db.protocol_db.table h ;
  return (res <> None)

let watch_block_header { block_input } =
  Lwt_watcher.create_stream block_input
let watch_operation { operation_input } =
  Lwt_watcher.create_stream operation_input

module Raw = struct
  let encoding = P2p.Raw.encoding Message.cfg.encoding
  let supported_versions = Message.cfg.versions
end

module Make
    (Table : Distributed_db_functors.DISTRIBUTED_DB)
    (Kind : sig
       type t
       val proj: t -> Table.t
     end) = struct
  type key = Table.key
  type value = Table.value
  let known t k = Table.known (Kind.proj t) k
  type error += Missing_data = Table.Missing_data
  type error += Canceled = Table.Canceled
  type error += Timeout = Table.Timeout
  let read t k = Table.read (Kind.proj t) k
  let read_opt t k = Table.read_opt (Kind.proj t) k
  let read_exn t k = Table.read_exn (Kind.proj t) k
  let prefetch t ?peer ?timeout k p =
    Table.prefetch (Kind.proj t) ?peer ?timeout k p
  let fetch t ?peer ?timeout k p =
    Table.fetch (Kind.proj t) ?peer ?timeout k p
  let clear_or_cancel t k = Table.clear_or_cancel (Kind.proj t) k
  let inject t k v = Table.inject (Kind.proj t) k v
  let pending t k = Table.pending (Kind.proj t) k
  let watch t = Table.watch (Kind.proj t)
end

module Block_header = struct
  type t = Block_header.t
  include (Make (Raw_block_header.Table) (struct
             type t = chain_db
             let proj chain = chain.block_header_db.table
           end) : Distributed_db_functors.DISTRIBUTED_DB with type t := chain_db
                                                          and type key := Block_hash.t
                                                          and type value := Block_header.t
                                                          and type param := unit)
end

module Operation_hashes =
  Make (Raw_operation_hashes.Table) (struct
    type t = chain_db
    let proj chain = chain.operation_hashes_db.table
  end)

module Operations =
  Make (Raw_operations.Table) (struct
    type t = chain_db
    let proj chain = chain.operations_db.table
  end)

module Operation = struct
  include Operation
  include (Make (Raw_operation.Table) (struct
             type t = chain_db
             let proj chain = chain.operation_db.table
           end) : Distributed_db_functors.DISTRIBUTED_DB with type t := chain_db
                                                          and type key := Operation_hash.t
                                                          and type value := Operation.t
                                                          and type param := unit)
end

module Protocol = struct
  type t = Protocol.t
  include (Make (Raw_protocol.Table) (struct
             type t = db
             let proj db = db.protocol_db.table
           end) : Distributed_db_functors.DISTRIBUTED_DB with type t := db
                                                          and type key := Protocol_hash.t
                                                          and type value := Protocol.t
                                                          and type param := unit)
end


let broadcast chain_db msg =
  P2p_peer.Table.iter
    (fun _peer_id state ->
       ignore (P2p.try_send chain_db.global_db.p2p state.conn msg))
    chain_db.active_connections

let try_send chain_db peer_id msg =
  try
    let conn = P2p_peer.Table.find chain_db.active_connections peer_id in
    ignore (P2p.try_send chain_db.global_db.p2p conn.conn msg : bool)
  with Not_found -> ()

let send chain_db ?peer msg =
  match peer with
  | Some peer -> try_send chain_db peer msg
  | None -> broadcast chain_db msg

module Request = struct

  let current_head chain_db ?peer () =
    let chain_id = State.Chain.id chain_db.chain_state in
    send chain_db ?peer @@ Get_current_head chain_id

  let current_branch chain_db ?peer () =
    let chain_id = State.Chain.id chain_db.chain_state in
    send chain_db ?peer @@ Get_current_branch chain_id

end

module Advertise = struct

  let current_head chain_db ?peer ?(mempool = Mempool.empty) head =
    let chain_id = State.Chain.id chain_db.chain_state in
    assert (Chain_id.equal chain_id (State.Block.chain_id head)) ;
    let msg_mempool =
      Message.Current_head (chain_id, State.Block.header head, mempool) in
    if mempool = Mempool.empty then
      send chain_db ?peer msg_mempool
    else
      let msg_disable_mempool =
        Message.Current_head (chain_id, State.Block.header head, Mempool.empty) in
      let send_mempool state =
        let { Connection_metadata.disable_mempool } =
          P2p.connection_remote_metadata chain_db.global_db.p2p state.conn in
        let msg = if disable_mempool then msg_disable_mempool else msg_mempool in
        ignore @@ P2p.try_send chain_db.global_db.p2p state.conn msg
      in
      match peer with
      | Some receiver_id ->
          let state = P2p_peer.Table.find chain_db.active_connections receiver_id in
          send_mempool state
      | None ->
          List.iter (fun (_receiver_id, state) -> send_mempool state)
            (P2p_peer.Table.fold (fun k v acc -> (k,v)::acc) chain_db.active_connections [])

  let current_branch ?peer chain_db =
    let chain_id = State.Chain.id chain_db.chain_state in
    let chain_state = chain_state chain_db in
    let sender_id = my_peer_id chain_db in
    match peer with
    | Some receiver_id ->
        let seed = {
          Block_locator.receiver_id=receiver_id; sender_id } in
        (Chain.locator chain_state seed) >>= fun locator ->
        let msg = Message.Current_branch (chain_id, locator) in
        try_send chain_db receiver_id msg;
        Lwt.return_unit
    | None ->
        Lwt_list.iter_p
          (fun (receiver_id,state) ->
             let seed = {
               Block_locator.receiver_id=receiver_id; sender_id } in
             (Chain.locator chain_state seed) >>= fun locator ->
             let msg = Message.Current_branch (chain_id, locator) in
             ignore (P2p.try_send chain_db.global_db.p2p state.conn msg);
             Lwt.return_unit
          ) (P2p_peer.Table.fold (fun k v acc -> (k,v)::acc) chain_db.active_connections [])

end
<|MERGE_RESOLUTION|>--- conflicted
+++ resolved
@@ -491,16 +491,10 @@
           (State.Block.known_invalid chain_db.chain_state)
           (Block_header.hash head :: hist) >>= fun known_invalid ->
         if known_invalid then begin
-<<<<<<< HEAD
-          P2p.greylist_peer global_db.p2p state.gid;
-          Lwt.return_unit (* TODO Kick *)
-        end else if Time.(now () < head.shell.timestamp) then begin
-=======
           (* TODO Kick *)
           P2p.greylist_peer global_db.p2p state.gid ;
           Lwt.return_unit
         end else if Time.(add (now ()) 15L < head.shell.timestamp) then begin
->>>>>>> aa1450d8
           (* TODO some penalty *)
           lwt_log_notice "Received future block %a from peer %a."
             Block_hash.pp_short (Block_header.hash head)
@@ -548,17 +542,10 @@
                This should probably warrant a reduction of the sender's score. *)
         in
         if known_invalid then begin
-<<<<<<< HEAD
-          (* Kickban *)
-          P2p.greylist_peer global_db.p2p state.gid ;
-          Lwt.return_unit (* TODO Kick *)
-        end else if Time.(now () < header.shell.timestamp) then begin
-=======
           (* TODO Kick *)
           P2p.greylist_peer global_db.p2p state.gid ;
           Lwt.return_unit
         end else if Time.(add (now ()) 15L < header.shell.timestamp) then begin
->>>>>>> aa1450d8
           (* TODO some penalty *)
           lwt_log_notice "Received future block %a from peer %a."
             Block_hash.pp_short head
