--- conflicted
+++ resolved
@@ -96,7 +96,7 @@
   patch_context: (Context.t -> Context.t Lwt.t) option ;
   p2p: (P2p.config * P2p.limits) option ;
   test_chain_max_tll: int option ;
-  checkpoint: Block_header.t option ;
+  checkpoint: (Int32.t * Block_hash.t) option ;
 }
 
 and peer_validator_limits = Peer_validator.limits = {
@@ -164,9 +164,7 @@
   }
 }
 
-let default_history_mode = History_mode.Full
-
-let may_update_checkpoint chain_state checkpoint history_mode =
+let may_update_checkpoint chain_state checkpoint =
   match checkpoint with
   | None ->
       Lwt.return_unit
@@ -174,14 +172,7 @@
       State.best_known_head_for_checkpoint
         chain_state checkpoint >>= fun new_head ->
       Chain.set_head chain_state new_head >>= fun _old_head ->
-      begin match history_mode with
-        | History_mode.Archive ->
-            State.Chain.set_checkpoint chain_state checkpoint
-        | Full ->
-            State.Chain.set_checkpoint_then_purge_full chain_state checkpoint
-        | Rolling ->
-            State.Chain.set_checkpoint_then_purge_rolling chain_state checkpoint
-      end
+      State.Chain.set_checkpoint chain_state checkpoint
 
 let store_known_protocols state =
   let embedded_protocols = Registered_protocol.list_embedded () in
@@ -232,21 +223,16 @@
     peer_validator_limits
     block_validator_limits
     prevalidator_limits
-<<<<<<< HEAD
-    chain_validator_limits
-    history_mode =
-=======
     chain_validator_limits =
->>>>>>> 9f69abe8
   let (start_prevalidator, start_testchain) =
     match p2p_params with
     | Some (config, _limits) -> not config.P2p.disable_mempool, not config.P2p.disable_testchain
     | None -> true, true in
   init_p2p ~sandboxed p2p_params >>=? fun p2p ->
   State.init
-    ~store_root ~context_root ?history_mode ?patch_context
-    genesis >>=? fun (state, mainchain_state, context_index, history_mode) ->
-  may_update_checkpoint mainchain_state checkpoint history_mode >>= fun () ->
+    ~store_root ~context_root ?patch_context
+    genesis >>=? fun (state, mainchain_state, context_index) ->
+  may_update_checkpoint mainchain_state checkpoint >>= fun () ->
   let distributed_db = Distributed_db.create state p2p in
   store_known_protocols state >>= fun () ->
   Validator.create state distributed_db
@@ -260,11 +246,7 @@
   (* TODO : Check that the testchain is correctly activated after a node restart *)
   Validator.activate validator
     ?max_child_ttl ~start_prevalidator
-<<<<<<< HEAD
-    mainchain_state history_mode >>=? fun mainchain_validator ->
-=======
     mainchain_state >>=? fun mainchain_validator ->
->>>>>>> 9f69abe8
   let shutdown () =
     P2p.shutdown p2p >>= fun () ->
     Distributed_db.shutdown distributed_db >>= fun () ->
