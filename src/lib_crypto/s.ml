--- conflicted
+++ resolved
@@ -225,14 +225,9 @@
 
   val zero: t
 
-<<<<<<< HEAD
-  val sign: Secret_key.t -> MBytes.t -> t
-  val check: Public_key.t -> t -> MBytes.t -> bool
-=======
   type watermark
   val sign: ?watermark:watermark -> Secret_key.t -> MBytes.t -> t
   val check: ?watermark:watermark -> Public_key.t -> t -> MBytes.t -> bool
->>>>>>> 00b80698
 
   val generate_key: ?seed:MBytes.t -> unit -> (Public_key_hash.t * Public_key.t * Secret_key.t)
 
