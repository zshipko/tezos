--- conflicted
+++ resolved
@@ -28,19 +28,11 @@
 
 let log = lwt_log_notice
 
-<<<<<<< HEAD
-let handle_client ?magic_bytes ~require_auth cctxt fd =
-  Lwt_utils_unix.Socket.recv fd Request.encoding >>=? function
-  | Sign req ->
-      let encoding = result_encoding Sign.Response.encoding in
-      Handler.sign cctxt req ?magic_bytes ~require_auth >>= fun res ->
-=======
 let handle_client ?magic_bytes ~check_high_watermark ~require_auth cctxt fd =
   Lwt_utils_unix.Socket.recv fd Request.encoding >>=? function
   | Sign req ->
       let encoding = result_encoding Sign.Response.encoding in
       Handler.sign cctxt req ?magic_bytes ~check_high_watermark ~require_auth >>= fun res ->
->>>>>>> 31d207f5
       Lwt_utils_unix.Socket.send fd encoding res >>= fun _ ->
       Lwt_unix.close fd >>= fun () ->
       return_unit
@@ -62,11 +54,7 @@
       Lwt_unix.close fd >>= fun () ->
       return_unit
 
-<<<<<<< HEAD
-let run (cctxt : #Client_context.wallet) path ?magic_bytes ~require_auth =
-=======
 let run (cctxt : #Client_context.wallet) path ?magic_bytes ~check_high_watermark ~require_auth =
->>>>>>> 31d207f5
   let open Lwt_utils_unix.Socket in
   begin
     match path with
@@ -96,11 +84,7 @@
             | [Exn End_of_file] -> return_unit
             | errs -> Lwt.return (Error errs))
         (fun () ->
-<<<<<<< HEAD
-           handle_client ?magic_bytes ~require_auth cctxt cfd)
-=======
            handle_client ?magic_bytes ~check_high_watermark ~require_auth cctxt cfd)
->>>>>>> 31d207f5
     end ;
     loop fd
   in
