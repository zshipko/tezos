--- conflicted
+++ resolved
@@ -2139,11 +2139,7 @@
           ~default:(gen_access_annot string_annot default_slice_annot)
           loc annot >>=? fun annot ->
         typed ctxt loc Slice_string
-<<<<<<< HEAD
-          (Item_t (String_t tname, rest, annot))
-=======
           (Item_t (Option_t ((String_t tname, None), None, None), rest, annot))
->>>>>>> cf0818fe
     | Prim (loc, I_SIZE, [], annot),
       Item_t (String_t _, rest, _) ->
         parse_var_annot loc annot >>=? fun annot ->
@@ -2166,11 +2162,7 @@
           ~default:(gen_access_annot bytes_annot default_slice_annot)
           loc annot >>=? fun annot ->
         typed ctxt loc Slice_bytes
-<<<<<<< HEAD
-          (Item_t (Bytes_t tname, rest, annot))
-=======
           (Item_t (Option_t ((Bytes_t tname, None), None, None), rest, annot))
->>>>>>> cf0818fe
     | Prim (loc, I_SIZE, [], annot),
       Item_t (Bytes_t _, rest, _) ->
         parse_var_annot loc annot >>=? fun annot ->
