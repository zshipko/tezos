--- conflicted
+++ resolved
@@ -64,22 +64,6 @@
   | Some pidfile ->
       trace (failure "Failed to create the pidfile: %s" pidfile) @@
       Lwt_lock_file.create ~unlink_on_exit:true pidfile
-
-let check_upgrade_baking_files (cctxt : #Client_context.full) =
-  cctxt#with_lock begin fun () ->
-    begin
-      Client_baking_highwatermarks.should_upgrade_blocks_file cctxt >>=? fun should_upgrade_blocks ->
-      Client_baking_highwatermarks.should_upgrade_endorsements_file cctxt >>=? fun should_upgrade_endorsements ->
-      Client_baking_nonces.should_upgrade_nonce_file cctxt >>=? fun should_upgrade_nonce ->
-      return (should_upgrade_blocks || should_upgrade_endorsements || should_upgrade_nonce)
-    end >>=? fun should_upgrade ->
-    if should_upgrade then begin
-      cctxt#error "Old baking state detected. Run `tezos-client \
-                   --base-dir <dir> upgrade baking state` to \
-                   upgrade the state. By default <dir> is '$HOME/.tezos-client'"
-    end else
-      return_unit
-  end
 
 let delegate_commands () =
   let open Clic in
@@ -104,10 +88,6 @@
             await_endorsements, force,
             minimal_timestamp, mempool, context_path)
         delegate cctxt ->
-<<<<<<< HEAD
-        check_upgrade_baking_files cctxt >>=? fun () ->
-=======
->>>>>>> 9f69abe8
         bake_block cctxt
           ~minimal_fees
           ~minimal_nanotez_per_gas_unit
@@ -122,20 +102,12 @@
       (prefixes [ "reveal"; "nonce"; "for" ]
        @@ seq_of_param Block_hash.param)
       (fun () block_hashes cctxt ->
-<<<<<<< HEAD
-         check_upgrade_baking_files cctxt >>=? fun () ->
-=======
->>>>>>> 9f69abe8
          reveal_block_nonces cctxt ~chain:cctxt#chain ~block:cctxt#block block_hashes) ;
     command ~group ~desc: "Forge and inject all the possible seed-nonce revelation operations."
       no_options
       (prefixes [ "reveal"; "nonces" ]
        @@ stop)
       (fun () cctxt ->
-<<<<<<< HEAD
-         check_upgrade_baking_files cctxt >>=? fun () ->
-=======
->>>>>>> 9f69abe8
          reveal_nonces ~chain:cctxt#chain ~block:cctxt#block cctxt ()) ;
     command ~group ~desc: "Forge and inject an endorsement operation."
       no_options
@@ -144,21 +116,6 @@
          ~name:"baker" ~desc: "name of the delegate owning the endorsement right"
        @@ stop)
       (fun () delegate cctxt ->
-<<<<<<< HEAD
-         check_upgrade_baking_files cctxt >>=? fun () ->
-         endorse_block cctxt ~chain:cctxt#chain delegate) ;
-    command ~group ~desc: "Upgrade legacy client files to the up-to-date format."
-      no_options
-      (prefixes [ "upgrade" ; "baking" ; "state" ]
-       @@ stop)
-      (fun () (cctxt : #Client_context.full) ->
-         cctxt#with_lock begin fun () ->
-           Shell_services.Chain.chain_id cctxt ~chain:cctxt#chain () >>=? fun main_chain_id ->
-           Client_baking_nonces.upgrade_nonce_file ~main_chain_id cctxt >>=? fun () ->
-           Client_baking_highwatermarks.upgrade_files cctxt >>=? fun () ->
-           return_unit
-         end) ;
-=======
          endorse_block cctxt ~chain:cctxt#chain delegate) ;
     command ~group ~desc: "Clear the nonces file by removing the \
                            nonces which blocks cannot be found on the \
@@ -218,7 +175,6 @@
            return_unit
          end) ;
 
->>>>>>> 9f69abe8
   ]
 
 let init_signal () =
@@ -258,7 +214,6 @@
         may_lock_pidfile pidfile >>=? fun () ->
         Tezos_signer_backends.Encrypted.decrypt_list
           cctxt (List.map fst delegates) >>=? fun () ->
-        check_upgrade_baking_files cctxt >>=? fun () ->
         Client_daemon.Baker.run cctxt
           ~chain:cctxt#chain
           ~minimal_fees
@@ -287,7 +242,6 @@
          may_lock_pidfile pidfile >>=? fun () ->
          Tezos_signer_backends.Encrypted.decrypt_list
            cctxt (List.map fst delegates) >>=? fun () ->
-         check_upgrade_baking_files cctxt >>=? fun () ->
          Client_daemon.Endorser.run cctxt
            ~chain:cctxt#chain
            ~delay:endorsement_delay
