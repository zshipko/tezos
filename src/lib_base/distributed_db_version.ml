--- conflicted
+++ resolved
@@ -31,11 +31,7 @@
 let pp_name = Format.pp_print_string
 let name_encoding = Data_encoding.string
 
-<<<<<<< HEAD
-let chain_name = "TEZOS_ZERONET_2019-04-02T14:55:17Z"
-=======
 let chain_name = "TEZOS_ZERONET_2019-05-07T14:15:38Z"
->>>>>>> 68738252
 let sandboxed_chain_name = "SANDBOXED_TEZOS"
 
 type t = int
